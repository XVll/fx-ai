--- conflicted
+++ resolved
@@ -122,7 +122,7 @@
         # Core configuration
         self.initial_capital: float = env_config.initial_capital
         self.tradable_assets: List[str] = tradable_assets
-<<<<<<< HEAD
+
         
         # Model configuration (with defaults)
         if model_config:
@@ -141,14 +141,7 @@
             self.max_position_value_ratio: float = 1.0
             self.allow_shorting: bool = False
             self.max_position_holding_seconds = None
-=======
-        self.portfolio_seq_len: int = config.model.portfolio_seq_len
-        self.portfolio_feat_dim: int = config.model.portfolio_feat_dim
-        self.max_position_value_ratio: float = config.simulation.max_position_value_ratio
-        self.allow_shorting: bool = config.simulation.allow_shorting
-        # Default max holding time (8 hours = 28800 seconds)
-        self.max_position_holding_seconds = 28800  # TODO: Add to config if needed
->>>>>>> 5802d9c0
+
 
         # State variables
         self.cash: float = 0.0
