--- conflicted
+++ resolved
@@ -51,11 +51,11 @@
                 
                 # Validate and apply overrides
                 try:
-<<<<<<< HEAD
+
                     # Convert the config to dict, apply overrides, then recreate
-=======
+
                     # Apply overrides manually to preserve Pydantic structure
->>>>>>> 4599c8f0
+
                     config_dict = config.model_dump()
                     self._deep_update(config_dict, overrides)
                     config = Config(**config_dict)
@@ -82,7 +82,7 @@
     def _validate_config(self, config: Config):
         """Perform additional validation beyond Pydantic"""
         # Check action space consistency
-<<<<<<< HEAD
+
         try:
             if hasattr(config.model, 'action_dim'):
                 action_types, position_sizes = config.model.action_dim
@@ -103,7 +103,7 @@
                     comp = getattr(config.env.reward_v2, name)
                     if hasattr(comp, 'enabled') and comp.enabled:
                         enabled_components.append(name)
-=======
+
         action_dim = config.model.action_dim if hasattr(config.model, 'action_dim') else [3, 4]
         action_types, position_sizes = action_dim
         expected_actions = action_types * position_sizes
@@ -116,7 +116,7 @@
             name for name, comp in reward_v2_data.items()
             if isinstance(comp, dict) and comp.get('enabled', True)
         ]
->>>>>>> 4599c8f0
+
         self.logger.info(f"Enabled reward components: {', '.join(enabled_components)}")
         
         # Check for deprecated configs
