# envs/trading_env.py - IMPROVED: Better episode logging and metrics integration

import logging
from datetime import datetime
from enum import Enum
from typing import Any, Dict, List, Tuple, Optional, Union

import numpy as np
import pandas as pd
import gymnasium as gym
from gymnasium import spaces

from config.schemas import Config
from data.data_manager import DataManager
from envs.reward import RewardCalculator  # Deprecated - use RewardSystemV2
from rewards.calculator import RewardSystemV2
from feature.feature_extractor import FeatureExtractor
from simulators.execution_simulator import ExecutionSimulator
from simulators.market_simulator import MarketSimulator
from simulators.portfolio_simulator import (
    PortfolioSimulator, PortfolioState, OrderTypeEnum, OrderSideEnum,
    PositionSideEnum, FillDetails
)


class ActionTypeEnum(Enum):
    """Defines the type of action the agent can take."""
    HOLD = 0
    BUY = 1
    SELL = 2


class PositionSizeTypeEnum(Enum):
    """Defines the relative size of the position for an action."""
    SIZE_25 = 0  # 25%
    SIZE_50 = 1  # 50%
    SIZE_75 = 2  # 75%
    SIZE_100 = 3  # 100%

    @property
    def value_float(self) -> float:
        """Returns the float multiplier for the size (0.25, 0.50, 0.75, 1.0)."""
        return (self.value + 1) * 0.25


class TerminationReasonEnum(Enum):
    """Reasons for episode termination for the info dict."""
    END_OF_SESSION_DATA = "END_OF_SESSION_DATA"
    MAX_LOSS_REACHED = "MAX_LOSS_REACHED"
    BANKRUPTCY = "BANKRUPTCY"
    MAX_STEPS_REACHED = "MAX_STEPS_REACHED"
    OBSERVATION_FAILURE = "OBSERVATION_FAILURE"
    SETUP_FAILURE = "SETUP_FAILURE"
    INVALID_ACTION_LIMIT_REACHED = "INVALID_ACTION_LIMIT_REACHED"


class TradingEnvironment(gym.Env):
    metadata = {'render_modes': ['human', 'logs', 'none'], 'render_fps': 10}

    def __init__(self, config: Config, data_manager: DataManager, logger: Optional[logging.Logger] = None,
                 metrics_integrator=None):
        super().__init__()
        self.config = config

        # Use standard logging with Rich formatting
        if logger is None:
            self.logger = logging.getLogger(f"{__name__}.TradingEnv")
        else:
            self.logger = logger

        # Environment Configuration
        env_cfg = self.config.env
        self.primary_asset: Optional[str] = None

        # Metrics integration
        self.metrics_integrator = metrics_integrator

<<<<<<< HEAD
        self.max_steps_per_episode: int = env_cfg.max_episode_steps or 0
        self.random_reset_within_session: bool = env_cfg.random_reset
        self.max_session_loss_percentage: float = env_cfg.max_episode_loss_percent
        self.bankruptcy_threshold_factor: float = env_cfg.bankruptcy_threshold_factor
        self.max_invalid_actions_per_episode: int = env_cfg.invalid_action_limit or 0

        # Position sizing configuration
        self.default_position_value = config.simulation.default_position_value
=======
        self.max_steps_per_episode: int = env_cfg.max_episode_steps or 57600  # Default: 16 hours
        self.random_reset_within_session: bool = config.simulation.random_start_prob > 0
        self.max_session_loss_percentage: float = 1.0 - env_cfg.early_stop_loss_threshold
        self.bankruptcy_threshold_factor: float = 0.1  # Stop if equity < 10% of initial
        self.max_invalid_actions_per_episode: int = env_cfg.invalid_action_limit or 1000

        # Position sizing configuration
        self.default_position_value = 10000.0  # Default position value
>>>>>>> 4599c8f0

        self.data_manager = data_manager
        self.market_simulator: Optional[MarketSimulator] = None
        self.execution_manager: Optional[ExecutionSimulator] = None
        self.portfolio_manager: Optional[PortfolioSimulator] = None
        self.feature_extractor: Optional[FeatureExtractor] = None
        self.reward_calculator: Optional[Union[RewardCalculator, RewardSystemV2]] = None
<<<<<<< HEAD
        self.use_reward_v2 = True  # Always use reward v2
=======
        self.use_reward_v2 = True  # Always use RewardSystemV2
>>>>>>> 4599c8f0

        # Action Space
        self.action_types = list(ActionTypeEnum)
        self.position_size_types = list(PositionSizeTypeEnum)
        self.action_space = spaces.MultiDiscrete([len(self.action_types), len(self.position_size_types)])

        # Action tracking for metrics and logging
        self.action_counts = {"HOLD": 0, "BUY": 0, "SELL": 0}
        self.step_count_for_debug = 0
        self.win_loss_counts = {"wins": 0, "losses": 0}

        # Observation Space
        model_cfg = self.config.model
        self.observation_space: spaces.Dict = spaces.Dict({
            'hf': spaces.Box(low=-np.inf, high=np.inf, shape=(model_cfg.hf_seq_len, model_cfg.hf_feat_dim),
                             dtype=np.float32),
            'mf': spaces.Box(low=-np.inf, high=np.inf, shape=(model_cfg.mf_seq_len, model_cfg.mf_feat_dim),
                             dtype=np.float32),
            'lf': spaces.Box(low=-np.inf, high=np.inf, shape=(model_cfg.lf_seq_len, model_cfg.lf_feat_dim),
                             dtype=np.float32),
            'portfolio': spaces.Box(low=-np.inf, high=np.inf,
                                    shape=(model_cfg.portfolio_seq_len, model_cfg.portfolio_feat_dim),
                                    dtype=np.float32),
            'static': spaces.Box(low=-np.inf, high=np.inf, shape=(1, model_cfg.static_feat_dim), dtype=np.float32),
        })

        # Episode State
        self.current_session_start_time_utc: Optional[datetime] = None
        self.current_session_end_time_utc: Optional[datetime] = None
        self.current_step: int = 0
        self.invalid_action_count_episode: int = 0
        self.episode_total_reward: float = 0.0
        self._last_observation: Optional[Dict[str, np.ndarray]] = None
        self._last_portfolio_state_before_action: Optional[PortfolioState] = None
        self._last_decoded_action: Optional[Dict[str, Any]] = None
        self.initial_capital_for_session: float = 0.0

        # Enhanced episode tracking
        self.episode_number: int = 0
        self.total_episodes: int = 0
        self.total_steps: int = 0
        self.update_count: int = 0
        self.episode_start_time: float = 0.0

        # Episode performance tracking
        self.episode_fills: List[FillDetails] = []
        self.episode_peak_equity: float = 0.0
        self.episode_max_drawdown: float = 0.0

        # Current state tracking
        self.current_termination_reason: Optional[str] = None
        self.is_terminated: bool = False
        self.is_truncated: bool = False

        self.render_mode = None  # No rendering by default

    def setup_session(self, symbol: str, start_time: Union[str, datetime], end_time: Union[str, datetime]):
        """Configures the environment for a specific trading session."""
        if not symbol or not isinstance(symbol, str):
            self.logger.error("A valid symbol (string) must be provided to setup_session.")
            raise ValueError("A valid symbol (string) must be provided to setup_session.")

        self.primary_asset = symbol

        try:
            self.current_session_start_time_utc = pd.Timestamp(start_time, tz='UTC').to_pydatetime()
            self.current_session_end_time_utc = pd.Timestamp(end_time, tz='UTC').to_pydatetime()
        except Exception as e:
            self.logger.error(f"Error parsing session start/end times: {start_time}, {end_time}. Error: {e}")
            raise ValueError(f"Invalid session start/end times: {e}")

        self.logger.info(f"🎯 Session setup: {self.primary_asset} | "
                         f"{self.current_session_start_time_utc.strftime('%Y-%m-%d %H:%M')} to "
                         f"{self.current_session_end_time_utc.strftime('%Y-%m-%d %H:%M')} UTC")

        if self.np_random is None:
            _, _ = super().reset(seed=None)

        # Initialize components
        self.market_simulator = MarketSimulator(
            symbol=self.primary_asset,
            data_manager=self.data_manager,
            simulation_config=self.config.simulation,
            model_config=self.config.model,
<<<<<<< HEAD
            mode="training" if self.config.env.training_mode else "backtesting",
=======
            mode="backtesting",  # Use backtesting mode for training
>>>>>>> 4599c8f0
            np_random=self.np_random,
            start_time=self.current_session_start_time_utc,
            end_time=self.current_session_end_time_utc,
            logger=logging.getLogger(f"{__name__}.MarketSim")
        )

        self.portfolio_manager = PortfolioSimulator(
            logger=logging.getLogger(f"{__name__}.PortfolioMgr"),
            env_config=self.config.env,
            tradable_assets=[self.primary_asset],
            simulation_config=self.config.simulation,
            model_config=self.config.model,
            trade_callback=self._on_trade_completed
        )

        self.feature_extractor = FeatureExtractor(
            symbol=self.primary_asset,
            market_simulator=self.market_simulator,
            config=self.config.model,
            logger=logging.getLogger(f"{__name__}.FeatureExt")
        )

        # Initialize reward system based on configuration
        if self.use_reward_v2:
            self.reward_calculator = RewardSystemV2(
                config=self.config.env.reward_v2,
                metrics_integrator=self.metrics_integrator,
                logger=logging.getLogger(f"{__name__}.RewardV2")
            )
            self.logger.info("Using RewardSystemV2 with comprehensive component tracking")
            
            # Register reward components with metrics integrator
            if self.metrics_integrator and hasattr(self.reward_calculator, 'components'):
                for component in self.reward_calculator.components:
                    self.metrics_integrator.register_reward_component(
                        component.metadata.name,
                        component.metadata.type.value
                    )
        else:
            self.reward_calculator = RewardCalculator(
                config=self.config,
                metrics_integrator=self.metrics_integrator,
                logger=logging.getLogger(f"{__name__}.RewardCalc")
            )

        self.execution_manager = ExecutionSimulator(
            logger=logging.getLogger(f"{__name__}.ExecSim"),
<<<<<<< HEAD
            simulation_config=self.config.simulation,
=======
            simulation_config=self.config.simulation,  # Pass the whole simulation config
>>>>>>> 4599c8f0
            np_random=self.np_random,
            market_simulator=self.market_simulator,
            metrics_integrator=self.metrics_integrator
        )

        self.logger.info("✅ All simulators and managers initialized")

    def set_training_info(self, episode_num: int = 0, total_episodes: int = 0,
                          total_steps: int = 0, update_count: int = 0):
        """Set training information for metrics tracking"""
        if episode_num > self.episode_number:
            self.episode_number = episode_num

        self.total_episodes = total_episodes
        self.total_steps = total_steps
        self.update_count = update_count

    def reset(self, seed: Optional[int] = None, options: Optional[Dict] = None) -> Tuple[
        Dict[str, np.ndarray], Dict[str, Any]]:
        super().reset(seed=seed)
        options = options or {}

        if not self.primary_asset or not self.market_simulator or \
                not self.portfolio_manager or not self.feature_extractor or \
                not self.reward_calculator or not self.execution_manager:
            self.logger.error("Session not properly set up. Call `setup_session(symbol, start, end)` before `reset()`.")
            dummy_obs = self._get_dummy_observation()
            return dummy_obs, {"error": "Session not set up. Call setup_session first.",
                               "termination_reason": TerminationReasonEnum.SETUP_FAILURE.value}

        # Reset episode counters and state tracking
        self.current_step = 0
        self.invalid_action_count_episode = 0
        self.episode_total_reward = 0.0
        self._last_decoded_action = None
        self.episode_start_time = datetime.now().timestamp()

        # Reset episode performance tracking
        self.episode_fills = []
        self.episode_peak_equity = 0.0
        self.episode_max_drawdown = 0.0

        # Reset current state tracking
        self.current_termination_reason = None
        self.is_terminated = False
        self.is_truncated = False

        # Reset action debug counts
        self.action_counts = {"HOLD": 0, "BUY": 0, "SELL": 0}
        self.step_count_for_debug = 0
        self.win_loss_counts = {"wins": 0, "losses": 0}

        # Increment episode number
        self.episode_number += 1

        # Start episode metrics tracking
        if self.metrics_integrator:
            self.metrics_integrator.start_episode()

        # Sync episode number with training info (for dashboard)
        self.set_training_info(episode_num=self.episode_number, 
                              total_episodes=self.total_episodes,
                              total_steps=self.total_steps, 
                              update_count=self.update_count)

        # Reset simulators
        self.execution_manager.reset(np_random_seed_source=self.np_random)

        market_reset_options = {'random_start': self.random_reset_within_session}
        if 'start_time_offset_seconds' in options:
            market_reset_options['start_time_offset_seconds'] = options['start_time_offset_seconds']

        initial_market_state = self.market_simulator.reset(options=market_reset_options)
        if initial_market_state is None or 'timestamp_utc' not in initial_market_state:
            self.logger.error("Market simulator failed to reset or provide initial state.")
            dummy_obs = self._get_dummy_observation()
            return dummy_obs, {"error": "Market simulator reset failed.",
                               "termination_reason": TerminationReasonEnum.SETUP_FAILURE.value}

        current_sim_time = initial_market_state['timestamp_utc']
        
        # Start visualization tracking after we have the market state
        if self.metrics_integrator and hasattr(self.metrics_integrator, 'metrics_manager'):
            episode_date = current_sim_time.strftime('%Y-%m-%d')
            self.metrics_integrator.metrics_manager.start_episode_visualization(
                self.episode_number, self.primary_asset, episode_date
            )
            
            # Start dashboard episode tracking with the correct episode number
            if hasattr(self.metrics_integrator.metrics_manager, 'dashboard_collector') and self.metrics_integrator.metrics_manager.dashboard_collector:
                self.metrics_integrator.metrics_manager.dashboard_collector.on_episode_start(self.episode_number)
                
            # Update metrics manager state with current episode
            self.metrics_integrator.metrics_manager.update_state(
                episode=self.episode_number,
                is_training=True
            )

        self.portfolio_manager.reset(episode_start_timestamp=current_sim_time)
        self.initial_capital_for_session = self.portfolio_manager.initial_capital
        self.episode_peak_equity = self.initial_capital_for_session

        if hasattr(self.reward_calculator, 'reset'):
            self.reward_calculator.reset()
        if hasattr(self.feature_extractor, 'reset'):
            self.feature_extractor.reset()

        self._last_observation = self._get_observation(initial_market_state, current_sim_time)
        if self._last_observation is None:
            self.logger.error("Failed to get initial observation.")
            dummy_obs = self._get_dummy_observation()
            return dummy_obs, {"error": "Initial observation failed.",
                               "termination_reason": TerminationReasonEnum.OBSERVATION_FAILURE.value}

        self._last_portfolio_state_before_action = self.portfolio_manager.get_portfolio_state(current_sim_time)
        initial_info = self._get_current_info(reward=0.0,
                                              current_portfolio_state_for_info=self._last_portfolio_state_before_action)

        # Update metrics with initial portfolio state
        if self.metrics_integrator and self._last_portfolio_state_before_action:
            self._update_portfolio_metrics(self._last_portfolio_state_before_action)

        return self._last_observation, initial_info

    def _get_dummy_observation(self) -> Dict[str, np.ndarray]:
        dummy_obs = {}
        if isinstance(self.observation_space, spaces.Dict):
            for key in self.observation_space.keys():
                space_item = self.observation_space[key]
                dummy_obs[key] = np.zeros(space_item.shape, dtype=space_item.dtype)
        else:
            self.logger.error("Observation space is not a gymnasium.spaces.Dict. Cannot create dummy observation.")
        return dummy_obs

    def _get_observation(self, market_state_now: Dict[str, Any], current_sim_time: datetime) -> Optional[
        Dict[str, np.ndarray]]:
        if market_state_now is None:
            self.logger.warning(f"Market state is None at {current_sim_time} during observation generation.")
            return None
        try:
            current_portfolio_state = self.portfolio_manager.get_portfolio_state(current_sim_time)
            market_features_dict = self.feature_extractor.extract_features()
            if market_features_dict is None:
                self.logger.warning(f"FeatureExtractor returned None at {current_sim_time}.")
                return None
        except Exception as e:
            self.logger.error(f"Error during feature extraction at {current_sim_time}: {e}")
            return None

        portfolio_obs_component = self.portfolio_manager.get_portfolio_observation()
        portfolio_features_array = portfolio_obs_component['features']

        obs = {
            'hf': market_features_dict.get('hf'),
            'mf': market_features_dict.get('mf'),
            'lf': market_features_dict.get('lf'),
            'static': market_features_dict.get('static'),
            'portfolio': portfolio_features_array
        }

        # Handle NaN values
        for key, arr in obs.items():
            if arr is not None:
                nan_count = np.isnan(arr).sum()
                if nan_count > 0:
                    obs[key] = np.nan_to_num(arr, nan=0.0)

        if not isinstance(self.observation_space, spaces.Dict):
            self.logger.error("Observation space is not a gymnasium.spaces.Dict.")
            return None

        for key in self.observation_space.keys():
            space_item = self.observation_space[key]
            if obs.get(key) is None:
                obs[key] = np.zeros(space_item.shape, dtype=space_item.dtype)

            if key == 'static' and obs[key].ndim == 1:
                obs[key] = obs[key].reshape(1, -1)

            if obs[key].shape != space_item.shape:
                self.logger.error(f"Shape mismatch for observation key '{key}'. "
                                  f"Expected {space_item.shape}, Got {obs[key].shape}.")
                return None
        return obs

    def _decode_action(self, raw_action) -> Dict[str, Any]:
        """Decode the agent's action into a structured format."""
        # Extract action components, handling both tuples and arrays
        if isinstance(raw_action, (tuple, list)):
            action_type_idx, size_type_idx = raw_action
            raw_action_list = list(raw_action)
        elif hasattr(raw_action, 'tolist'):  # NumPy array or PyTorch tensor
            action_type_idx, size_type_idx = raw_action
            raw_action_list = raw_action.tolist()
        else:
            self.logger.error(f"Unexpected action type: {type(raw_action)}")
            action_type_idx, size_type_idx = 0, 0
            raw_action_list = [0, 0]

        # Ensure indices are integers and within valid range
        action_type_idx = int(action_type_idx) % len(self.action_types)
        size_type_idx = int(size_type_idx) % len(self.position_size_types)

        action_type = self.action_types[action_type_idx]
        size_type = self.position_size_types[size_type_idx]

        # Track debug counts
        self.action_counts[action_type.name] += 1
        self.step_count_for_debug += 1

        return {
            "type": action_type,
            "size_enum": size_type,
            "size_float": size_type.value_float,
            "raw_action": raw_action_list,
            "invalid_reason": None
        }

    def _translate_agent_action_to_order(self, decoded_action: Dict[str, Any], portfolio_state: PortfolioState,
                                         market_state: Dict[str, Any]) -> Optional[Dict[str, Any]]:
        """Translate agent action using FIXED dollar amounts with better validation"""
        action_type = decoded_action['type']
        size_float = decoded_action['size_float']

        if not self.primary_asset:
            decoded_action['invalid_reason'] = "Primary asset not set in environment."
            self.invalid_action_count_episode += 1
            return None
        asset_id = self.primary_asset

        ideal_ask = market_state.get('best_ask_price')
        ideal_bid = market_state.get('best_bid_price')
        current_price_fallback = market_state.get('current_price')

        if ideal_ask is None or ideal_bid is None:
            if current_price_fallback is not None and current_price_fallback > 0:
                ideal_ask = current_price_fallback * 1.0002
                ideal_bid = current_price_fallback * 0.9998
            else:
                decoded_action['invalid_reason'] = "Missing market prices (BBO and current) for order."
                self.invalid_action_count_episode += 1
                return None

        # Better price validation
        if ideal_ask <= 0 or ideal_bid <= 0 or ideal_ask <= ideal_bid:
            decoded_action['invalid_reason'] = f"Invalid BBO prices: Ask ${ideal_ask:.4f}, Bid ${ideal_bid:.4f}."
            self.invalid_action_count_episode += 1
            return None

        pos_data = portfolio_state['positions'].get(asset_id)
        if not pos_data:
            decoded_action['invalid_reason'] = f"Position data for asset {asset_id} not found."
            self.invalid_action_count_episode += 1
            return None

        current_qty = pos_data['quantity']
        current_pos_side = pos_data['current_side']
        cash = portfolio_state['cash']
        total_equity = portfolio_state['total_equity']

        max_pos_value_abs = total_equity * self.portfolio_manager.max_position_value_ratio
        allow_shorting = self.portfolio_manager.allow_shorting

        quantity_to_trade = 0.0
        order_side: Optional[OrderSideEnum] = None

        if action_type == ActionTypeEnum.HOLD:
            return None

        elif action_type == ActionTypeEnum.BUY:
            # Use FIXED dollar amount instead of equity percentage
            target_buy_value = self.default_position_value * size_float

            # Better cash and risk validation
            available_cash = min(cash, target_buy_value)
            target_buy_value = min(available_cash, max_pos_value_abs)

            if target_buy_value > 10.0 and ideal_ask > 0.01:
                quantity_to_trade = target_buy_value / ideal_ask
                order_side = OrderSideEnum.BUY

                # Handle covering short positions
                if current_pos_side == PositionSideEnum.SHORT:
                    quantity_to_trade += abs(current_qty)

            else:
                if target_buy_value <= 10.0:
                    decoded_action['invalid_reason'] = f"Insufficient buying power: ${target_buy_value:.2f} < $10.00"
                else:
                    decoded_action['invalid_reason'] = f"Invalid ask price: ${ideal_ask:.4f}"

        elif action_type == ActionTypeEnum.SELL:
            if current_pos_side == PositionSideEnum.LONG and current_qty > 0:
                # Sell percentage of current position
                quantity_to_trade = size_float * current_qty
                order_side = OrderSideEnum.SELL

            elif allow_shorting:
                # Use FIXED dollar amount for shorting
                target_short_value = self.default_position_value * size_float
                target_short_value = min(target_short_value, max_pos_value_abs)

                if target_short_value > 10.0 and ideal_bid > 0.01:
                    quantity_to_trade = target_short_value / ideal_bid
                    order_side = OrderSideEnum.SELL

                    # Handle covering long positions when initiating short
                    if current_pos_side == PositionSideEnum.LONG:
                        quantity_to_trade += current_qty

                else:
                    if target_short_value <= 10.0:
                        decoded_action['invalid_reason'] = f"Insufficient shorting power: ${target_short_value:.2f} < $10.00"
                    else:
                        decoded_action['invalid_reason'] = f"Invalid bid price: ${ideal_bid:.4f}"
            else:
                decoded_action['invalid_reason'] = "SELL: No long position and shorting disabled."

        # Final order validation
        if quantity_to_trade > 0.01 and order_side is not None:
            quantity_to_trade = abs(quantity_to_trade)
            order_params = {
                'asset_id': asset_id,
                'order_type': OrderTypeEnum.MARKET,
                'order_side': order_side,
                'quantity': quantity_to_trade,
                'ideal_decision_price_ask': ideal_ask,
                'ideal_decision_price_bid': ideal_bid
            }
            decoded_action['translated_order'] = {
                k: v.value if isinstance(v, Enum) else v
                for k, v in order_params.items()
            }

            return order_params
        elif decoded_action['invalid_reason'] is None and action_type != ActionTypeEnum.HOLD:
            decoded_action['invalid_reason'] = f"Quantity too small: {quantity_to_trade:.6f} (min=0.01)"

        if decoded_action['invalid_reason']:
            self.invalid_action_count_episode += 1

        return None

    def step(self, action: np.ndarray) -> Tuple[Dict[str, np.ndarray], float, bool, bool, Dict[str, Any]]:
        if self._last_observation is None or self.primary_asset is None:
            self.logger.error("Step called with invalid state.")
            dummy_obs = self._get_dummy_observation()
            return dummy_obs, 0.0, True, False, {
                "error": "Critical: invalid state.",
                "termination_reason": TerminationReasonEnum.SETUP_FAILURE.value}

        self.current_step += 1
        market_state_at_decision = self.market_simulator.get_current_market_state()
        if market_state_at_decision is None or 'timestamp_utc' not in market_state_at_decision:
            self.logger.error("Market simulator returned invalid state. Terminating.")
            return self._last_observation, 0.0, True, False, {"error": "Market state unavailable.",
                                                              "termination_reason": TerminationReasonEnum.OBSERVATION_FAILURE.value}

        current_sim_time_decision = market_state_at_decision['timestamp_utc']
        self._last_portfolio_state_before_action = self.portfolio_manager.get_portfolio_state(current_sim_time_decision)
        self._last_decoded_action = self._decode_action(action)
        order_request = self._translate_agent_action_to_order(
            self._last_decoded_action, self._last_portfolio_state_before_action, market_state_at_decision
        )

        fill_details_list: List[FillDetails] = []
        if order_request:
            fill = self.execution_manager.execute_order(
                asset_id=order_request['asset_id'], order_type=order_request['order_type'],
                order_side=order_request['order_side'], requested_quantity=order_request['quantity'],
                ideal_decision_price_ask=order_request['ideal_decision_price_ask'],
                ideal_decision_price_bid=order_request['ideal_decision_price_bid'],
                decision_timestamp=current_sim_time_decision
            )
            if fill:
                fill_details_list.append(fill)
                self.episode_fills.append(fill)
                self.portfolio_manager.update_fill(fill)

                # Record fill in metrics
                if self.metrics_integrator:
                    self.metrics_integrator.record_fill({
                        'executed_quantity': fill['executed_quantity'],
                        'executed_price': fill['executed_price'],
                        'commission': fill['commission'],
                        'fees': fill['fees'],
                        'slippage_cost_total': fill['slippage_cost_total']
                    })

        time_for_pf_update_after_fill = fill_details_list[-1]['fill_timestamp'] if fill_details_list else current_sim_time_decision

        price_for_decision_val = market_state_at_decision.get('current_price')
        if price_for_decision_val is None or price_for_decision_val <= 0:
            ask = market_state_at_decision.get('best_ask_price')
            bid = market_state_at_decision.get('best_bid_price')
            if ask is not None and bid is not None and ask > 0 and bid > 0:
                price_for_decision_val = (ask + bid) / 2
            else:
                price_for_decision_val = 0.0

        prices_at_decision_time = {self.primary_asset: price_for_decision_val}
        self.portfolio_manager.update_market_value(prices_at_decision_time, time_for_pf_update_after_fill)
        portfolio_state_after_action_fills = self.portfolio_manager.get_portfolio_state(time_for_pf_update_after_fill)

        market_advanced = self.market_simulator.step()
        market_state_next_t: Optional[Dict[str, Any]] = None
        next_sim_time: Optional[datetime] = None

        if market_advanced:
            market_state_next_t = self.market_simulator.get_current_market_state()
            if market_state_next_t and 'timestamp_utc' in market_state_next_t:
                next_sim_time = market_state_next_t['timestamp_utc']
            else:
                market_advanced = False

        if market_state_next_t and next_sim_time:
            price_for_next_val = market_state_next_t.get('current_price')
            if price_for_next_val is None or price_for_next_val <= 0:
                ask = market_state_next_t.get('best_ask_price')
                bid = market_state_next_t.get('best_bid_price')
                if ask is not None and bid is not None and ask > 0 and bid > 0:
                    price_for_next_val = (ask + bid) / 2
                else:
                    price_for_next_val = 0.0

            prices_at_next_time = {self.primary_asset: price_for_next_val}
            self.portfolio_manager.update_market_value(prices_at_next_time, next_sim_time)

        portfolio_state_next_t = self.portfolio_manager.get_portfolio_state(
            next_sim_time or time_for_pf_update_after_fill)

        # Track episode performance
        current_equity = portfolio_state_next_t['total_equity']
        if current_equity > self.episode_peak_equity:
            self.episode_peak_equity = current_equity

        current_drawdown = (self.episode_peak_equity - current_equity) / self.episode_peak_equity if self.episode_peak_equity > 0 else 0
        if current_drawdown > self.episode_max_drawdown:
            self.episode_max_drawdown = current_drawdown

        observation_next_t: Optional[Dict[str, np.ndarray]] = None
        terminated_by_obs_failure = False
        if market_state_next_t and next_sim_time:
            observation_next_t = self._get_observation(market_state_next_t, next_sim_time)
            if observation_next_t is None:
                observation_next_t = self._last_observation
                terminated_by_obs_failure = True
        else:
            observation_next_t = self._last_observation

        if observation_next_t is None:
            observation_next_t = self._get_dummy_observation()
            if not terminated_by_obs_failure:
                terminated_by_obs_failure = True

        self._last_observation = observation_next_t

        terminated = False
        truncated = False
        termination_reason: Optional[TerminationReasonEnum] = None

        if current_equity <= self.initial_capital_for_session * self.bankruptcy_threshold_factor:
            terminated = True
            termination_reason = TerminationReasonEnum.BANKRUPTCY
        elif current_equity <= self.initial_capital_for_session * (1 - self.max_session_loss_percentage):
            terminated = True
            termination_reason = TerminationReasonEnum.MAX_LOSS_REACHED

        if terminated_by_obs_failure and not terminated:
            terminated = True
            termination_reason = TerminationReasonEnum.OBSERVATION_FAILURE

        if not market_advanced and not terminated:
            terminated = True
            termination_reason = TerminationReasonEnum.END_OF_SESSION_DATA

        if self.invalid_action_count_episode >= self.max_invalid_actions_per_episode and not terminated:
            terminated = True
            termination_reason = TerminationReasonEnum.INVALID_ACTION_LIMIT_REACHED

        if not terminated and self.current_step >= self.max_steps_per_episode:
            truncated = True

        # Update current state tracking
        self.is_terminated = terminated
        self.is_truncated = truncated
        if termination_reason:
            self.current_termination_reason = termination_reason.value

        reward = self.reward_calculator.calculate(
            portfolio_state_before_action=self._last_portfolio_state_before_action,
            portfolio_state_after_action_fills=portfolio_state_after_action_fills,
            portfolio_state_next_t=portfolio_state_next_t,
            market_state_at_decision=market_state_at_decision,
            market_state_next_t=market_state_next_t,
            decoded_action=self._last_decoded_action,
            fill_details_list=fill_details_list,
            terminated=terminated, truncated=truncated,
            termination_reason=termination_reason
        )
        self.episode_total_reward += reward

        info = self._get_current_info(
            reward=reward,
            fill_details_list=fill_details_list,
            current_portfolio_state_for_info=portfolio_state_next_t,
            termination_reason_enum=termination_reason,
            is_terminated=terminated,
            is_truncated=truncated
        )

        # Update metrics
        if self.metrics_integrator:
            # Record environment step
            action_name = self._last_decoded_action['type'].name if self._last_decoded_action else 'UNKNOWN'
            is_invalid = bool(self._last_decoded_action.get('invalid_reason')) if self._last_decoded_action else False
            
            # Collect visualization data
            if hasattr(self.metrics_integrator, 'metrics_manager'):
                # Use the most recent price available
                viz_price = price_for_decision_val  # Always defined
                if market_state_next_t:
                    viz_price = market_state_next_t.get('current_price', price_for_decision_val)
                
                viz_data = {
                    'price': viz_price,
                    'volume': market_state_next_t.get('total_volume', 0) if market_state_next_t else 0,
                    'position': portfolio_state_next_t['positions'].get(self.primary_asset, {}).get('quantity', 0),
                    'reward': reward,
                    'action': action_name,
                    'vwap': market_state_next_t.get('vwap', 0) if market_state_next_t else 0,
                }
                
                # Add feature data if available
                if hasattr(self.feature_extractor, 'last_features'):
                    features = self.feature_extractor.last_features
                    if features:
                        viz_data.update({
                            'rsi': features.get('rsi', 0),
                            'volatility': features.get('volatility_1m', 0),
                            'sma_fast': features.get('sma_20', 0),
                            'sma_slow': features.get('sma_50', 0),
                            'momentum': features.get('momentum_1m', 0),
                            'volume_ratio': features.get('volume_ratio', 0),
                        })
                
                self.metrics_integrator.metrics_manager.collect_step_visualization(viz_data)
                
                # Send to dashboard with market state for OHLC data
                pos_data = portfolio_state_next_t['positions'].get(self.primary_asset, {})
                dashboard_data = {
                    'step': self.current_step,
                    'symbol': self.primary_asset,
                    'price': viz_price,
                    'bid': market_state_next_t.get('best_bid_price', viz_price * 0.9999) if market_state_next_t else viz_price * 0.9999,
                    'ask': market_state_next_t.get('best_ask_price', viz_price * 1.0001) if market_state_next_t else viz_price * 1.0001,
                    'volume': market_state_next_t.get('total_volume', 0) if market_state_next_t else 0,
                    'position': pos_data.get('quantity', 0),
                    'avg_entry_price': pos_data.get('avg_entry_price', viz_price),
                    'reward': reward,
                    'equity': portfolio_state_next_t['total_equity'],
                    'cash': portfolio_state_next_t['cash'],
                    'realized_pnl': portfolio_state_next_t['realized_pnl_session'],
                    'unrealized_pnl': portfolio_state_next_t['unrealized_pnl'],
                    'total_commission': portfolio_state_next_t.get('total_commissions_session', 0.0),
                    'total_slippage': portfolio_state_next_t.get('total_slippage_cost_session', 0.0),
                    'total_fees': portfolio_state_next_t.get('total_fees_session', 0.0),
                    'action': action_name,
                    'size': self._last_decoded_action.get('size_float', 1.0) if self._last_decoded_action else 1.0,
                    'invalid_action': is_invalid,  # Track invalid actions
                    'market_state': market_state_next_t,  # Pass full market state for OHLC
                    'reward_components': self.reward_calculator.get_last_reward_components()  # Include reward components
                }
                self.metrics_integrator.metrics_manager.update_dashboard_step(dashboard_data)
                
                # Send executions to dashboard (not trades - trades are handled by portfolio callback)
                if fill_details_list:
                    for fill in fill_details_list:
                        # Only send execution data to dashboard
                        dashboard_execution = {
                            'order_side': fill['order_side'].value,
                            'executed_quantity': fill['executed_quantity'],
                            'asset_id': fill['asset_id'],
                            'executed_price': fill['executed_price'],
                            'commission': fill['commission'],
                            'fees': fill['fees'],
                            'slippage_cost_total': fill['slippage_cost_total']
                        }
                        
                        # Add timestamp from market state
                        if market_state_next_t and 'timestamp_utc' in market_state_next_t:
                            dashboard_execution['timestamp'] = market_state_next_t['timestamp_utc']
                        if hasattr(self.metrics_integrator.metrics_manager, 'dashboard_collector') and self.metrics_integrator.metrics_manager.dashboard_collector:
                            self.metrics_integrator.metrics_manager.dashboard_collector.on_execution(dashboard_execution)

            self.metrics_integrator.record_environment_step(
                reward=reward,
                action=action_name,
                is_invalid=is_invalid,
                reward_components=self.reward_calculator.get_last_reward_components(),
                episode_reward=self.episode_total_reward
            )

            # Update portfolio metrics
            self._update_portfolio_metrics(portfolio_state_next_t)

            # Update position metrics
            # Use the most recent price available for position metrics
            position_price = price_for_decision_val
            if market_state_next_t:
                position_price = market_state_next_t.get('current_price', price_for_decision_val)
            self._update_position_metrics(portfolio_state_next_t, position_price)

        if terminated or truncated:
            # Comprehensive episode summary
            episode_duration = datetime.now().timestamp() - self.episode_start_time
            final_metrics = self.portfolio_manager.get_trader_vue_metrics()

            info['episode_summary'] = {
                "total_reward": self.episode_total_reward,
                "steps": self.current_step,
                "duration_seconds": episode_duration,
                "final_equity": portfolio_state_next_t['total_equity'],
                "peak_equity": self.episode_peak_equity,
                "max_drawdown_pct": self.episode_max_drawdown * 100,
                "session_realized_pnl_net": portfolio_state_next_t['realized_pnl_session'],
                "session_net_profit_equity_change": portfolio_state_next_t['total_equity'] - self.initial_capital_for_session,
                "session_total_commissions": portfolio_state_next_t['total_commissions_session'],
                "session_total_fees": portfolio_state_next_t['total_fees_session'],
                "session_total_slippage_cost": portfolio_state_next_t['total_slippage_cost_session'],
                "termination_reason": termination_reason.value if termination_reason else ("TRUNCATED" if truncated else "UNKNOWN"),
                "invalid_actions_in_episode": self.invalid_action_count_episode,
                "total_fills": len(self.episode_fills),
                **final_metrics
            }

            # End episode metrics tracking
            if self.metrics_integrator:
                self.metrics_integrator.end_episode(self.episode_total_reward, self.current_step)
                self.metrics_integrator.record_episode_end(self.episode_total_reward)
                
                # Generate and send episode visualizations
                if hasattr(self.metrics_integrator, 'metrics_manager'):
                    self.metrics_integrator.metrics_manager.end_episode_visualization()
                    
                    # Send episode summary to dashboard
                    episode_pnl = info['episode_summary']['session_net_profit_equity_change']
                    episode_data = {
                        'episode': self.episode_number,
                        'total_reward': self.episode_total_reward,
                        'total_pnl': episode_pnl,
                        'steps': self.current_step,
                        'win_rate': (self.win_loss_counts['wins'] / max(1, self.win_loss_counts['wins'] + self.win_loss_counts['losses'])) * 100,
                        'termination_reason': info['episode_summary']['termination_reason'],
                        'truncated': truncated,
                        'reset': True
                    }
                    self.metrics_integrator.metrics_manager.update_dashboard_episode(episode_data)

            # Enhanced episode summary logging
            total_actions = sum(self.action_counts.values())
            action_dist = {}
            if total_actions > 0:
                for action, count in self.action_counts.items():
                    action_dist[action] = (count / total_actions) * 100

            pnl = info['episode_summary']['session_net_profit_equity_change']
            pnl_pct = (pnl / self.initial_capital_for_session) * 100

            self.logger.info(f"🏁 EPISODE {self.episode_number} COMPLETE ({self.primary_asset})")
            self.logger.info(f"   💰 P&L: ${pnl:+.2f} ({pnl_pct:+.2f}%) | Reward: {self.episode_total_reward:.4f}")
            self.logger.info(f"   📊 Steps: {self.current_step} | Duration: {episode_duration:.1f}s")
            self.logger.info(f"   📈 Peak: ${self.episode_peak_equity:.2f} | Max DD: {self.episode_max_drawdown * 100:.1f}%")
            self.logger.info(f"   🎯 Actions: B{action_dist.get('BUY', 0):.0f}% S{action_dist.get('SELL', 0):.0f}% H{action_dist.get('HOLD', 0):.0f}%")
            self.logger.info(f"   🔄 Fills: {len(self.episode_fills)} | Invalid: {self.invalid_action_count_episode}")
            self.logger.info(f"   🏁 Reason: {info['episode_summary']['termination_reason']}")

        return observation_next_t, reward, terminated, truncated, info

    def _update_portfolio_metrics(self, portfolio_state: PortfolioState):
        """Update portfolio metrics"""
        if self.metrics_integrator:
            self.metrics_integrator.update_portfolio(
                equity=portfolio_state['total_equity'],
                cash=portfolio_state['cash'],
                unrealized_pnl=portfolio_state['unrealized_pnl'],
                realized_pnl=portfolio_state['realized_pnl_session'],
                total_commission=portfolio_state.get('total_commissions_session', 0.0),
                total_slippage=portfolio_state.get('total_slippage_cost_session', 0.0),
                total_fees=portfolio_state.get('total_fees_session', 0.0)
            )

    def _update_position_metrics(self, portfolio_state: PortfolioState, current_price: float):
        """Update position metrics"""
        if self.metrics_integrator and self.primary_asset:
            pos_data = portfolio_state['positions'].get(self.primary_asset, {})

            self.metrics_integrator.update_position(
                quantity=pos_data.get('quantity', 0.0),
                side=pos_data.get('current_side', PositionSideEnum.FLAT).value,
                avg_entry_price=pos_data.get('avg_entry_price', 0.0),
                market_value=pos_data.get('market_value', 0.0),
                unrealized_pnl=pos_data.get('unrealized_pnl', 0.0),
                current_price=current_price
            )

    def _get_current_info(self, reward: float, current_portfolio_state_for_info: PortfolioState,
                          fill_details_list: Optional[List[FillDetails]] = None,
                          termination_reason_enum: Optional[TerminationReasonEnum] = None,
                          is_terminated: bool = False, is_truncated: bool = False) -> Dict[str, Any]:
        info: Dict[str, Any] = {
            'timestamp_iso': current_portfolio_state_for_info['timestamp'].isoformat(),
            'step': self.current_step,
            'reward_step': reward,
            'episode_cumulative_reward': self.episode_total_reward,
            'action_decoded': self._last_decoded_action,
            'fills_step': fill_details_list if fill_details_list else [],
            'portfolio_equity': current_portfolio_state_for_info['total_equity'],
            'portfolio_cash': current_portfolio_state_for_info['cash'],
            'portfolio_unrealized_pnl': current_portfolio_state_for_info['unrealized_pnl'],
            'portfolio_realized_pnl_session_net': current_portfolio_state_for_info['realized_pnl_session'],
            'invalid_action_in_step': bool(self._last_decoded_action.get('invalid_reason')) if self._last_decoded_action else False,
            'invalid_actions_total_episode': self.invalid_action_count_episode,
            'global_step_counter': self.total_steps,
            'episode_number': self.episode_number
        }

        if self.primary_asset:
            pos_detail = current_portfolio_state_for_info['positions'].get(self.primary_asset, {})
            info[f'position_{self.primary_asset}_qty'] = pos_detail.get('quantity', 0.0)
            info[f'position_{self.primary_asset}_side'] = pos_detail.get('current_side', PositionSideEnum.FLAT).value
            info[f'position_{self.primary_asset}_avg_entry'] = pos_detail.get('avg_entry_price', 0.0)

        if is_terminated and termination_reason_enum:
            info['termination_reason'] = termination_reason_enum.value
        if is_truncated:
            info['TimeLimit.truncated'] = True
        return info

    def _on_trade_completed(self, trade: Dict[str, Any]):
        """Callback for when a trade is completed"""
        try:
            # Update win/loss counts based on PnL
            pnl = trade.get('realized_pnl', 0.0)
            if pnl > 0:
                self.win_loss_counts['wins'] += 1
            elif pnl < 0:
                self.win_loss_counts['losses'] += 1
            
            # Convert trade data to dashboard format
            dashboard_trade = {
                'action': 'LONG' if trade['side'] == PositionSideEnum.LONG else 'SHORT',
                'quantity': abs(trade['entry_quantity_total']),
                'symbol': trade.get('asset_id', self.primary_asset),
                'entry_price': trade['avg_entry_price'],
                'exit_price': trade.get('avg_exit_price'),
                'pnl': pnl,
                'fees': trade.get('commission_total', 0.0) + trade.get('fees_total', 0.0),
                'commission': trade.get('commission_total', 0.0),
                'slippage': trade.get('slippage_total_trade_usd', 0.0)
            }
            
            # Send to dashboard if available
            if hasattr(self.metrics_integrator.metrics_manager, 'dashboard_collector') and self.metrics_integrator.metrics_manager.dashboard_collector:
                self.metrics_integrator.metrics_manager.dashboard_collector.on_trade(dashboard_trade)
                
        except Exception as e:
            self.logger.warning(f"Error in trade callback: {e}")

    def render(self, info_dict: Optional[Dict[str, Any]] = None):
        """Render method - basic console output"""
        if self.render_mode in ['human', 'logs'] and info_dict:
            print(f"Step {info_dict.get('step', 'N/A')}: "
                  f"Reward {info_dict.get('reward_step', 0.0):.4f}, "
                  f"Equity ${info_dict.get('portfolio_equity', 0.0):.2f}")

    def close(self):
        if self.market_simulator and hasattr(self.market_simulator, 'close'):
            self.market_simulator.close()
        self.logger.info("🔒 TradingEnvironment closed")<|MERGE_RESOLUTION|>--- conflicted
+++ resolved
@@ -75,7 +75,7 @@
         # Metrics integration
         self.metrics_integrator = metrics_integrator
 
-<<<<<<< HEAD
+
         self.max_steps_per_episode: int = env_cfg.max_episode_steps or 0
         self.random_reset_within_session: bool = env_cfg.random_reset
         self.max_session_loss_percentage: float = env_cfg.max_episode_loss_percent
@@ -84,7 +84,7 @@
 
         # Position sizing configuration
         self.default_position_value = config.simulation.default_position_value
-=======
+
         self.max_steps_per_episode: int = env_cfg.max_episode_steps or 57600  # Default: 16 hours
         self.random_reset_within_session: bool = config.simulation.random_start_prob > 0
         self.max_session_loss_percentage: float = 1.0 - env_cfg.early_stop_loss_threshold
@@ -93,7 +93,7 @@
 
         # Position sizing configuration
         self.default_position_value = 10000.0  # Default position value
->>>>>>> 4599c8f0
+
 
         self.data_manager = data_manager
         self.market_simulator: Optional[MarketSimulator] = None
@@ -101,11 +101,10 @@
         self.portfolio_manager: Optional[PortfolioSimulator] = None
         self.feature_extractor: Optional[FeatureExtractor] = None
         self.reward_calculator: Optional[Union[RewardCalculator, RewardSystemV2]] = None
-<<<<<<< HEAD
-        self.use_reward_v2 = True  # Always use reward v2
-=======
+
+   
+
         self.use_reward_v2 = True  # Always use RewardSystemV2
->>>>>>> 4599c8f0
 
         # Action Space
         self.action_types = list(ActionTypeEnum)
@@ -190,11 +189,9 @@
             data_manager=self.data_manager,
             simulation_config=self.config.simulation,
             model_config=self.config.model,
-<<<<<<< HEAD
+
             mode="training" if self.config.env.training_mode else "backtesting",
-=======
-            mode="backtesting",  # Use backtesting mode for training
->>>>>>> 4599c8f0
+
             np_random=self.np_random,
             start_time=self.current_session_start_time_utc,
             end_time=self.current_session_end_time_utc,
@@ -242,11 +239,9 @@
 
         self.execution_manager = ExecutionSimulator(
             logger=logging.getLogger(f"{__name__}.ExecSim"),
-<<<<<<< HEAD
+
             simulation_config=self.config.simulation,
-=======
-            simulation_config=self.config.simulation,  # Pass the whole simulation config
->>>>>>> 4599c8f0
+
             np_random=self.np_random,
             market_simulator=self.market_simulator,
             metrics_integrator=self.metrics_integrator
