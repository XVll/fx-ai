--- conflicted
+++ resolved
@@ -43,22 +43,17 @@
     Advanced reward system with comprehensive metrics and anti-hacking measures
     """
     
-<<<<<<< HEAD
+
     def __init__(self, config: RewardV2Config, metrics_integrator=None, logger: Optional[logging.Logger] = None):
         self.reward_config = config
-=======
-    def __init__(self, config: Config, metrics_integrator=None, logger: Optional[logging.Logger] = None):
-        self.config = config
-        # Use the Pydantic RewardV2Config directly
-        self.reward_config = config.env.reward_v2
->>>>>>> 4599c8f0
+
         self.metrics_integrator = metrics_integrator
         self.logger = logger or logging.getLogger(__name__)
         
         # Initialize components
         self.components = self._initialize_components()
         
-<<<<<<< HEAD
+
         # Initialize aggregator with default config
         aggregator_config = {
             'global_scale': self.reward_config.scale_factor,
@@ -67,10 +62,7 @@
             'use_smoothing': True,
             'smoothing_window': 10
         }
-=======
-        # Initialize aggregator
-        aggregator_config = {'type': 'weighted_sum'}  # Default aggregator config
->>>>>>> 4599c8f0
+
         self.aggregator = RewardAggregator(self.components, aggregator_config, self.logger)
         
         # Initialize metrics tracker
@@ -89,7 +81,7 @@
         self.episode_started = False
 
     def _initialize_components(self) -> List:
-<<<<<<< HEAD
+
         """Initialize reward components based on Pydantic config"""
         components = []
         
@@ -160,7 +152,7 @@
             components.append(QuickProfitIncentive(profit_config, self.logger))
             self.logger.info("Initialized quick profit incentive component")
             
-=======
+
         """Initialize all reward components based on enabled flags in RewardV2Config"""
         components = []
         
@@ -194,7 +186,7 @@
             components.append(DrawdownPenalty(drawdown_config, self.logger))
             self.logger.info(f"Initialized drawdown penalty component")
                     
->>>>>>> 4599c8f0
+
         return components
     
     def reset(self):
