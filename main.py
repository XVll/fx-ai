--- conflicted
+++ resolved
@@ -179,7 +179,7 @@
         logger=logger
     )
     
-<<<<<<< HEAD
+
     # Market Simulator with SimulationConfig, ModelConfig and symbol
     market_simulator = MarketSimulator(
         symbol=config.env.symbol,
@@ -209,33 +209,7 @@
     """Create environment and related components with proper config passing"""
     # NOTE: Feature extractor is created inside TradingEnvironment.setup_session()
     # so we don't need to create it here
-=======
-    # In training mode, MarketSimulator is created by TradingEnvironment during setup_session
-    return data_manager
-
-
-def create_simulation_components(config: Config,
-                               logger: logging.Logger):
-    """Create simulation components with proper config passing"""
-    # Portfolio Simulator with full Config and tradable assets
-    portfolio_simulator = PortfolioSimulator(
-        logger=logger,
-        config=config,
-        tradable_assets=[config.env.symbol],
-        trade_callback=None  # Will be set by TradingEnvironment
-    )
-    
-    # Execution Simulator is created inside TradingEnvironment during setup_session
-    # since it needs the market_simulator and np_random
-    
-    return portfolio_simulator
-
-
-def create_env_components(config: Config, data_manager, portfolio_simulator,
-                         logger: logging.Logger):
-    """Create environment and related components with proper config passing"""
-    # Note: FeatureExtractor is created inside TradingEnvironment after market_simulator is initialized
->>>>>>> 4599c8f0
+
     
     # Trading Environment with full config (for now, will be refactored later)
     env = TradingEnvironment(
@@ -245,12 +219,8 @@
         metrics_integrator=None  # Will be set later
     )
     
-<<<<<<< HEAD
+
     return env
-=======
-    # Return None for feature_extractor and reward_calculator as they're created inside env
-    return env, None, None
->>>>>>> 4599c8f0
 
 
 def create_metrics_components(config: Config, logger: logging.Logger):
@@ -403,16 +373,10 @@
     global current_components
     
     # Setup logging
-<<<<<<< HEAD
+
     logger = setup_rich_logging(
         level=config.logging.level,
-=======
-    setup_rich_logging(
-        level=getattr(logging, config.logging.level.upper()),
-        show_time=True,
-        show_path=False,
-        compact_errors=True
->>>>>>> 4599c8f0
+
     )
     logger = get_logger("fx-ai")
     
@@ -448,7 +412,7 @@
         data_manager = create_data_components(config, logger)
         current_components['data_manager'] = data_manager
         
-<<<<<<< HEAD
+
         # Simulation components (not used, but kept for compatibility)
         _, _ = create_simulation_components(
             config.env, config.simulation, config.model, logger
@@ -457,14 +421,7 @@
         # Environment components
         env = create_env_components(
             config, market_simulator, logger
-=======
-        # Simulation components
-        portfolio_simulator = create_simulation_components(config, logger)
-        
-        # Environment components
-        env, feature_extractor, reward_calculator = create_env_components(
-            config, data_manager, portfolio_simulator, logger
->>>>>>> 4599c8f0
+
         )
         current_components['env'] = env
         
